--- conflicted
+++ resolved
@@ -1,12 +1,9 @@
-<<<<<<< HEAD
 if(PROJECT_IS_TOP_LEVEL)
   set(CMAKE_INSTALL_INCLUDEDIR
       "include/libfork-${PROJECT_VERSION}" CACHE PATH ""
   )
 endif()
 
-=======
->>>>>>> 142edfb6
 # Project is configured with no languages, so tell GNUInstallDirs the lib dir
 set(CMAKE_INSTALL_LIBDIR
     lib
@@ -51,16 +48,9 @@
 )
 
 install(
-<<<<<<< HEAD
-  FILES cmake/install-config.cmake
-  DESTINATION "${libfork_INSTALL_CMAKEDIR}"
-  RENAME "${package}Config.cmake"
-  COMPONENT libfork_Development
-=======
     FILES "${PROJECT_BINARY_DIR}/${package}Config.cmake"
     DESTINATION "${libfork_INSTALL_CMAKEDIR}"
     COMPONENT libfork_Development
->>>>>>> 142edfb6
 )
 
 install(
