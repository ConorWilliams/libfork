<<<<<<< HEAD
# Building with libfork

## Pre-requisites

### Dependencies
=======
# Build with conan2

Make sure you use the following commands with a cpp20-ready conan profile (check `vim $(conan profile path default)` or specify your own)

```sh
conan install . --build missing
conan build . -s build_type=Debug
```

For devs: It's also possible to build including tests, docs, benchmarks or coverage:

```sh
conan build . -s build_type=Debug \
    -o build_tests=True \
    -o build_benchmarks=True \
    -o build_docs=True \
    -o enable_coverage=True \
    --build missing
```

# Building with CMake

Note: The following steps will be slightly different when you installed  the dependencies using conan and want to build congruently with your installed packages (highly recommended). In that case, the conan output will give you either a cmake presets file to work with or the exact command line options to use.

## Build
>>>>>>> 142edfb6

Outside of a compiler, libfork has no required dependencies. However, libfork can use some optional dependencies to enable additional features, the tests/benchmarks/docs have their own dependencies and, the developer's lint and miscellaneous targets need a few additional dependencies. A complete list of libfork's dependencies are as follows:

<<<<<<< HEAD
<!-- TODO: test with a fresh wsl ubuntu -->

Core:
=======
```sh
cmake -S . -B build -DCMAKE_BUILD_TYPE=Release
cmake --build build
```


Here are the steps for building in release mode with a multi-configuration
generator, like the Visual Studio ones:
>>>>>>> 142edfb6

- __CMake__ 3.14 or greater (version 3.28 is recommended)
- __C++20 compiler__ (C++23 is preferred) see [compiler support](#compiler-support) section

Optional:

- __hwloc__ see [below](#hwloc)
- __pkg-config__ to locate hwloc
- __boost-atomic__ recommended for performance

Docs:

- __python 3 + pip deps__ see [requirements.txt](docs/requirements.txt)
- __doxygen__

Tests:

- __catch2__

Benchmarks:

- __google benchmark__
- __taskflow__
- __tbb__
- __concurrencpp__

Lint/developer

- __cppcheck__
- __clang-tidy__
- __clang-format__
- __codespell__

#### vcpkg

The easiest way to manage libfork's main dependencies (some of which are required for the [additional targets](#additional-targets)) is with vcpkg; at the [configuration stage](#configure-and-build) append the following flags to fetch the required dependencies:

```sh
-DCMAKE_TOOLCHAIN_FILE=<path to vcpkg>/scripts/buildsystems/vcpkg.cmake -DVCPKG_MANIFEST_FEATURES="<features>"
```

where `<path to vcpkg>` is the path to your vcpkg installation and ``<features>`` is a colon-separated list of one or more of the available features: `test`, `benchmark`, `boost` and, `hwloc`. The `test` and `benchmark` features include the dependencies __required__  for the test and benchmark suits respectively. Alternatively, the `boost` and `hwloc` features are recommended - but optional - dependencies.

#### Hwloc

Hwloc enables libfork to determine the topology of the system and use this information to optimize work-stealing. Unfortunately, hwloc does not have native CMake support hence, it is recommended to use the system's hwloc installation if available, e.g. on Ubuntu/Debian:

```sh
sudo apt install libhwloc-dev
```

Libfork uses hwloc when `LF_USE_HWLOC` is defined, this must be defined (or undefined) in all translation units that use libfork. If `LF_USE_HWLOC` is defined then the `libhwloc` library must be visible to the linker. All of this is handled automatically by CMake if `pkg-config` can find hwloc. If you're using the single header file and want hwloc support then define `LF_USE_HWLOC` before including the header file and provide the compiler/linker flags as demonstrated in the [CMakeLists.txt](CMakeLists.txt) file.

### Compiler support

Some very new C++ features are used in libfork, most compilers have buggy implementations of coroutines, we do our best to work around known bugs/deficiencies:

- __clang__ Libfork compiles on versions 15.x-18.x however for versions 16.x and below bugs [#63022](https://github.com/llvm/llvm-project/issues/63022) and [#47179](https://github.com/llvm/llvm-project/issues/47179) will cause crashes for optimized builds in multithreaded programs. We work around these bugs by isolating access to `thread_local` storage in non-inlined functions however, this introduces a performance penalty in these versions.

- __gcc__ Libfork is tested on versions 11.x-13.x however gcc [does not perform a guaranteed tail call](https://gcc.gnu.org/bugzilla/show_bug.cgi?id=100897) for coroutine's symmetric transfer unless compiling with optimization greater than or equal to `-O2` and sanitizers are not in use. This will result in stack overflows for some programs in un-optimized builds.

- __Apple's clang__ Libfork is compatible with the standard library that Apple ships with Xcode 2015 but, the mitigations for the old clang versions (mentioned above) degrade performance.

- __msvc__ Libfork compiles on versions 19.35-19.37 however due to [this bug](https://developercommunity.visualstudio.com/t/Incorrect-code-generation-for-symmetric/1659260?scope=follow) (duplicate [here](https://developercommunity.visualstudio.com/t/Using-symmetric-transfer-and-coroutine_h/10251975?scope=follow&q=symmetric)) it will always seg-fault at runtime due to an erroneous double delete. Note that, by default, MSVC is not standards compliant and you need to pass some flags to make it behave properly - see the `flags-windows` preset in the [CMakePresets.json](CMakePresets.json) file.

### Apple silicon

CMake supports building on Apple Silicon properly since 3.20.1. Make sure you have the [latest version][1] installed.

## Getting the source

All libfork's dependencies can be managed through vcpkg which is supplied as a submodule, hence when getting the source you must clone recursively as follows:

```sh
git clone --recursive git@github.com:ConorWilliams/libfork.git
```

If you use a central vcpkg installation you can skip the recursive clone and set `CMAKE_TOOLCHAIN_FILE` as appropriate.

## Configure and build

This project doesn't require any special command-line flags to build to keep things simple.

For building in release mode with a single-configuration generator, like the Unix Makefiles one:

```sh
cmake -S . -B build -D CMAKE_BUILD_TYPE=Release
cmake --build build
```

Or with a multi-configuration generator, like the Visual Studio ones:

```sh
cmake -S . -B build
cmake --build build --config Release
```

Note, the build step won't do anything as libfork is a header-only library and no tests, benchmarks, etc. have been requested. We cover how to enable these [additional targets](#additional-targets) below.

## Install

The following commands require at least CMake 3.15 to run, because that is the
version in which [Install a Project][2] was added. As a pre, the [above commands](#configure-and-build) must have been run.

To install the release artifacts (headers) with a single-configuration generator, like the Unix Makefiles one:

```sh
cmake --install build
```

Or with a multi-configuration generator, like the Visual Studio ones:

```sh
cmake --install build --config Release
```

### Note to packagers

The `CMAKE_INSTALL_INCLUDEDIR` is set to a path other than just `include` if
the project is configured as a top level project to avoid indirectly including
other libraries when installed to a common prefix. Please review the
[install-rules.cmake](cmake/install-rules.cmake) file for the full set of
install rules.

[1]: https://cmake.org/download/
[2]: https://cmake.org/cmake/help/latest/manual/cmake.1.html#install-a-project

## Additional targets

Build system targets that are primarily useful for developers of this project are hidden if the `libfork_DEV_MODE` option is disabled. Enabling this option makes tests and other developer targets and options available. Not enabling this option means that you are a consumer of this project and thus you
have no need for these targets and options.

The following targets you may invoke using the build command from above, with an additional `-t <target>` flag. Make sure you have also installed any requiquired dependencies

- `test` Enabled with `BUILD_TESTING` (and by default with dev-mode). This target builds and runs the test suit. The test binary will be placed in `<binary-dir>/test` by default.

- `benchmark` Available if `BUILD_BENCHMARKS` is enabled. This target builds the included benchmarking suit. The benchmarks use [google benchmark](https://github.com/google/benchmark) see their [user guide](https://github.com/google/benchmark/blob/main/docs/user_guide.md) for how to use it. The benchmark binary will be placed in `<binary-dir>/benchmark` by default.

- `docs` Available if `BUILD_DOCS` is enabled. Builds to documentation using Doxygen and Sphinx. The output will go to `<binary-dir>/docs` by default (customizable using `DOXYGEN_OUTPUT_DIRECTORY`).

- `coverage` Available if `ENABLE_COVERAGE` is enabled. This target processes the output of the previously run tests when built with coverage configuration. The commands this target runs can be found in the `COVERAGE_TRACE_COMMAND` and `COVERAGE_HTML_COMMAND` cache variables. The trace command produces an info file by default, which can be submitted to services with CI integration. The HTML command uses the trace command's output to generate an HTML document to `<binary-dir>/coverage_html` by default.

- `format-check` and `format-fix` These targets run the clang-format tool on the codebase to check errors and to fix them respectively. Customization available using the `FORMAT_PATTERNS` and `FORMAT_COMMAND` cache variables.

- `spell-check` and `spell-fix` These targets run the codespell tool on the codebase to check errors and to fix them respectively. Customization available using the `SPELL_COMMAND` cache variable.

## For developers

Here is some wisdom to help you build and test this project as a developer and potential contributor. If you plan to contribute, please read the [CONTRIBUTING](CONTRIBUTING.md) guide. This project makes use of [presets][1] to simplify the process of configuring
the project. As a developer, you are recommended to always have the [latest
CMake version][2] installed to make use of the latest Quality-of-Life
additions.

As a developer, you should create a `CMakeUserPresets.json` file at the root of the project:

```json
{
  "version": 2,
  "cmakeMinimumRequired": {
    "major": 3,
    "minor": 14,
    "patch": 0
  },
  "configurePresets": [
    {
      "name": "dev",
      "binaryDir": "${sourceDir}/build/dev",
      "inherits": ["dev-mode", "ci-<os>"],
      "cacheVariables": {
        "CMAKE_BUILD_TYPE": "Debug"
      }
    }
  ],
  "buildPresets": [
    {
      "name": "dev",
      "configurePreset": "dev",
      "configuration": "Debug"
    }
  ],
  "testPresets": [
    {
      "name": "dev",
      "configurePreset": "dev",
      "configuration": "Debug",
      "output": {
        "outputOnFailure": true
      }
    }
  ]
}
```

You should replace `<os>` in your newly created presets file with the name of
the operating system you have, which may be `win64`, `linux` or `darwin`. You
can see what these correspond to in the
[`CMakePresets.json`](CMakePresets.json) file.

`CMakeUserPresets.json` is also the perfect place in which you can put all
sorts of things that you would otherwise want to pass to the configure command
in the terminal.

### Configure, build and test

If you followed the above instructions, then you can configure, build and test
the project respectively with the following commands from the project root on
any operating system with any build system:

```sh
cmake --preset=dev
cmake --build --preset=dev
ctest --preset=dev
```

If you are using a compatible editor (e.g. VSCode) or IDE (e.g. CLion, VS), you
will also be able to select the above created user presets for automatic
integration.

Please note that both the build and test commands accept a `-j` flag to specify
the number of jobs to use, which should ideally be specified to the number of
threads your CPU has. You may also want to add that to your preset using the
`jobs` property, see the [presets documentation][1] for more details.

### Git hooks

If you have set up the above developer presets and enabled the `BUILD_TOOLS` option then you may want to use the provided git-hook to check your commits before pushing to CI. To do this run the following command from the project root:

```sh
cp git-hooks/pre-push .git/hooks/pre-push; chmod 700 .git/hooks/pre-push
```

Now the lints and tests will run before each push and the single-header file will be updated if necessary.<|MERGE_RESOLUTION|>--- conflicted
+++ resolved
@@ -1,53 +1,14 @@
-<<<<<<< HEAD
 # Building with libfork
 
 ## Pre-requisites
 
 ### Dependencies
-=======
-# Build with conan2
-
-Make sure you use the following commands with a cpp20-ready conan profile (check `vim $(conan profile path default)` or specify your own)
-
-```sh
-conan install . --build missing
-conan build . -s build_type=Debug
-```
-
-For devs: It's also possible to build including tests, docs, benchmarks or coverage:
-
-```sh
-conan build . -s build_type=Debug \
-    -o build_tests=True \
-    -o build_benchmarks=True \
-    -o build_docs=True \
-    -o enable_coverage=True \
-    --build missing
-```
-
-# Building with CMake
-
-Note: The following steps will be slightly different when you installed  the dependencies using conan and want to build congruently with your installed packages (highly recommended). In that case, the conan output will give you either a cmake presets file to work with or the exact command line options to use.
-
-## Build
->>>>>>> 142edfb6
 
 Outside of a compiler, libfork has no required dependencies. However, libfork can use some optional dependencies to enable additional features, the tests/benchmarks/docs have their own dependencies and, the developer's lint and miscellaneous targets need a few additional dependencies. A complete list of libfork's dependencies are as follows:
 
-<<<<<<< HEAD
 <!-- TODO: test with a fresh wsl ubuntu -->
 
 Core:
-=======
-```sh
-cmake -S . -B build -DCMAKE_BUILD_TYPE=Release
-cmake --build build
-```
-
-
-Here are the steps for building in release mode with a multi-configuration
-generator, like the Visual Studio ones:
->>>>>>> 142edfb6
 
 - __CMake__ 3.14 or greater (version 3.28 is recommended)
 - __C++20 compiler__ (C++23 is preferred) see [compiler support](#compiler-support) section
@@ -119,22 +80,24 @@
 
 ## Getting the source
 
-All libfork's dependencies can be managed through vcpkg which is supplied as a submodule, hence when getting the source you must clone recursively as follows:
+All libfork's dependencies can be managed through vcpkg which is supplied as a submodule. Hence, if you want to use vcpkg, when cloning the source you must clone recursively as follows:
 
 ```sh
 git clone --recursive git@github.com:ConorWilliams/libfork.git
 ```
 
-If you use a central vcpkg installation you can skip the recursive clone and set `CMAKE_TOOLCHAIN_FILE` as appropriate.
-
-## Configure and build
+If you don't want to use vcpkg or use a central vcpkg installation you can skip the recursive clone and set `CMAKE_TOOLCHAIN_FILE` as appropriate.
+
+## Configure and build with CMake
+
+### Building
 
 This project doesn't require any special command-line flags to build to keep things simple.
 
 For building in release mode with a single-configuration generator, like the Unix Makefiles one:
 
 ```sh
-cmake -S . -B build -D CMAKE_BUILD_TYPE=Release
+cmake -S . -B build -DCMAKE_BUILD_TYPE=Release
 cmake --build build
 ```
 
