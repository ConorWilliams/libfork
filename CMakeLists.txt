cmake_minimum_required(VERSION 3.14)

list(APPEND CMAKE_MODULE_PATH "${CMAKE_CURRENT_SOURCE_DIR}/cmake")

include(cmake/prelude.cmake)
include(cmake/read_version.cmake)

read_version(${CMAKE_CURRENT_SOURCE_DIR}/include/libfork/core/macro.hpp)

project(
  libfork
<<<<<<< HEAD
  VERSION ${version_major}.${version_minor}.${version_patch}
  DESCRIPTION "A C++20 coroutine library for fork-join parallelism"
=======
  VERSION 2.1.1
  DESCRIPTION "A C++ library for fork-join parallelism using coroutines"
>>>>>>> 142edfb6
  HOMEPAGE_URL "https://github.com/ConorWilliams/libfork"
  LANGUAGES CXX C
)

include(cmake/project-is-top-level.cmake)
include(cmake/variables.cmake)

message(STATUS "CMAKE_BUILD_TYPE is set to '${CMAKE_BUILD_TYPE}'")

# ---- System dependencies ----

find_package(Threads REQUIRED)

# ------ Declare library ------

add_library(libfork_libfork INTERFACE)
add_library(libfork::libfork ALIAS libfork_libfork)

target_link_libraries(libfork_libfork INTERFACE Threads::Threads)

set_property(TARGET libfork_libfork PROPERTY EXPORT_NAME libfork)

set(CMAKE_INSTALL_INCLUDEDIR "include/libfork-${PROJECT_VERSION}" CACHE PATH "")

target_include_directories(
<<<<<<< HEAD
  libfork_libfork ${warning_guard} INTERFACE "$<BUILD_INTERFACE:${PROJECT_SOURCE_DIR}/include>"
=======
  libfork_libfork ${warning_guard}
  INTERFACE
  "$<BUILD_INTERFACE:${PROJECT_SOURCE_DIR}/include>"
  "$<INSTALL_INTERFACE:${CMAKE_INSTALL_INCLUDEDIR}>"
>>>>>>> 142edfb6
)

target_compile_features(libfork_libfork INTERFACE cxx_std_23)

# ---- Compiler options ----- #

option(LF_FIBRE_INIT_SIZE "The initial size (bytes) of a fibre's stack (default 4 KiB)" OFF)

if(LF_FIBRE_INIT_SIZE)
  target_compile_definitions(libfork_libfork INTERFACE LF_FIBRE_INIT_SIZE=${LF_FIBRE_INIT_SIZE})
endif()

# If this is off then libfork will store a pointer to avoid any UB, enable only as an optimization
# if you know the compiler and are sure it is safe.
option(LF_COROUTINE_OFFSET "The ABI offset between a coroutine's promise and its resume member" OFF)

if(LF_COROUTINE_OFFSET)
  target_compile_definitions(libfork_libfork INTERFACE LF_COROUTINE_OFFSET=${LF_COROUTINE_OFFSET})
endif()

# --------------- Optional dependancies--------------- 

# ---------------- hwloc---------------- 

include(FindPkgConfig)

if(PKG_CONFIG_EXECUTABLE)
  unset(HWLOC_FOUND CACHE)
  pkg_search_module(HWLOC hwloc)
  if(HWLOC_FOUND)
    # For debugging 
    message(STATUS "HWLOC_INCLUDE_DIRS=${HWLOC_INCLUDE_DIRS}")
    message(STATUS "HWLOC_CFLAGS=${HWLOC_CFLAGS}")
    message(STATUS "HWLOC_LINK_LIBRARIES=${HWLOC_LINK_LIBRARIES}")
    message(STATUS "HWLOC_LDFLAGS=${HWLOC_LDFLAGS}")

    # Instructs libfork to use hwloc.
    target_compile_definitions(libfork_libfork INTERFACE LF_USE_HWLOC)

    # Provide headers
    target_include_directories(libfork_libfork SYSTEM INTERFACE ${HWLOC_INCLUDE_DIRS})
    target_compile_options(libfork_libfork INTERFACE ${HWLOC_CFLAGS})

    # Provide libraries
    target_link_libraries(libfork_libfork INTERFACE ${HWLOC_LINK_LIBRARIES})
    target_link_options(libfork_libfork INTERFACE ${HWLOC_LDFLAGS})

  else()
    message(WARNING "HWLOC not found, support disabled! Add the path to hwloc.pc in PKG_CONFIG_PATH.")
  endif()
else()
  message(WARNING "PKG_CONFIG_EXECUTABLE: not found, hwloc support disabled!")
endif()

# ---- Boost (for clang acceleration) ---- 

find_package(Boost 1.83.0 COMPONENTS atomic)

option(LF_NO_BOOST_ATOMIC "Libfork will use std::atomic even if boost is found" OFF)

if(Boost_FOUND AND NOT LF_NO_BOOST_ATOMIC)
  # Instructs libfork to use boost atomic (clang only)
  target_compile_definitions(libfork_libfork INTERFACE LF_USE_BOOST_ATOMIC)
  target_link_libraries(libfork_libfork INTERFACE Boost::atomic)
endif()

# ---- Install rules ----

if(NOT CMAKE_SKIP_INSTALL_RULES)
  include(cmake/install-rules.cmake)
endif()

<<<<<<< HEAD
# ---- Developer mode ----

if(NOT libfork_DEV_MODE)
=======
if(NOT libfork_DEVELOPER_MODE)
>>>>>>> 142edfb6
  return()
elseif(NOT PROJECT_IS_TOP_LEVEL)
  message(AUTHOR_WARNING "Developer mode is intended for developers of libfork")
endif()

# ---- Developer options ----
include(cmake/dev-mode.cmake)<|MERGE_RESOLUTION|>--- conflicted
+++ resolved
@@ -9,13 +9,8 @@
 
 project(
   libfork
-<<<<<<< HEAD
   VERSION ${version_major}.${version_minor}.${version_patch}
   DESCRIPTION "A C++20 coroutine library for fork-join parallelism"
-=======
-  VERSION 2.1.1
-  DESCRIPTION "A C++ library for fork-join parallelism using coroutines"
->>>>>>> 142edfb6
   HOMEPAGE_URL "https://github.com/ConorWilliams/libfork"
   LANGUAGES CXX C
 )
@@ -38,17 +33,8 @@
 
 set_property(TARGET libfork_libfork PROPERTY EXPORT_NAME libfork)
 
-set(CMAKE_INSTALL_INCLUDEDIR "include/libfork-${PROJECT_VERSION}" CACHE PATH "")
-
 target_include_directories(
-<<<<<<< HEAD
   libfork_libfork ${warning_guard} INTERFACE "$<BUILD_INTERFACE:${PROJECT_SOURCE_DIR}/include>"
-=======
-  libfork_libfork ${warning_guard}
-  INTERFACE
-  "$<BUILD_INTERFACE:${PROJECT_SOURCE_DIR}/include>"
-  "$<INSTALL_INTERFACE:${CMAKE_INSTALL_INCLUDEDIR}>"
->>>>>>> 142edfb6
 )
 
 target_compile_features(libfork_libfork INTERFACE cxx_std_23)
@@ -121,17 +107,12 @@
   include(cmake/install-rules.cmake)
 endif()
 
-<<<<<<< HEAD
-# ---- Developer mode ----
+# ---- Developer options ----
 
 if(NOT libfork_DEV_MODE)
-=======
-if(NOT libfork_DEVELOPER_MODE)
->>>>>>> 142edfb6
   return()
 elseif(NOT PROJECT_IS_TOP_LEVEL)
   message(AUTHOR_WARNING "Developer mode is intended for developers of libfork")
 endif()
 
-# ---- Developer options ----
 include(cmake/dev-mode.cmake)